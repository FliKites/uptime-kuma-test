--- conflicted
+++ resolved
@@ -1,8 +1,4 @@
-<<<<<<< HEAD
-const { genSecret, sleep, DOWN } = require("../src/util");
-=======
-const { genSecret } = require("../src/util");
->>>>>>> fb006408
+const { genSecret, DOWN } = require("../src/util");
 const utilServerRewire = require("../server/util-server");
 const Discord = require("../server/notification-providers/discord");
 const axios = require("axios");
