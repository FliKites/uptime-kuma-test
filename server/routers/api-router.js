let express = require("express");
const { allowDevAllOrigin, allowAllOrigin, percentageToColor, filterAndJoin, setting } = require("../util-server");
const { R } = require("redbean-node");
const apicache = require("../modules/apicache");
const Monitor = require("../model/monitor");
const dayjs = require("dayjs");
const { UP, DOWN, flipStatus, log } = require("../../src/util");
const StatusPage = require("../model/status_page");
const { UptimeKumaServer } = require("../uptime-kuma-server");
const { makeBadge } = require("badge-maker");
const { badgeConstants } = require("../config");

let router = express.Router();

let cache = apicache.middleware;
const server = UptimeKumaServer.getInstance();
let io = server.io;

router.get("/api/entry-page", async (request, response) => {
    allowDevAllOrigin(response);

    let result = { };

    if (request.hostname in StatusPage.domainMappingList) {
        result.type = "statusPageMatchedDomain";
        result.statusPageSlug = StatusPage.domainMappingList[request.hostname];
    } else {
        result.type = "entryPage";
        result.entryPage = server.entryPage;
    }
    response.json(result);
});

router.get("/api/push/:pushToken", async (request, response) => {
    try {

        let pushToken = request.params.pushToken;
        let msg = request.query.msg || "OK";
        let ping = request.query.ping || null;
        let statusString = request.query.status || "up";
        let status = (statusString === "up") ? UP : DOWN;

        let monitor = await R.findOne("monitor", " push_token = ? AND active = 1 ", [
            pushToken
        ]);

        if (! monitor) {
            throw new Error("Monitor not found or not active.");
        }

        const previousHeartbeat = await Monitor.getPreviousHeartbeat(monitor.id);

        if (monitor.isUpsideDown()) {
            status = flipStatus(status);
        }

        let isFirstBeat = true;
        let previousStatus = status;
        let duration = 0;

        let bean = R.dispense("heartbeat");
        bean.time = R.isoDateTime(dayjs.utc());

        if (previousHeartbeat) {
            isFirstBeat = false;
            previousStatus = previousHeartbeat.status;
            duration = dayjs(bean.time).diff(dayjs(previousHeartbeat.time), "second");
        }

        log.debug("router", "PreviousStatus: " + previousStatus);
        log.debug("router", "Current Status: " + status);

        bean.important = Monitor.isImportantBeat(isFirstBeat, previousStatus, status);
        bean.monitor_id = monitor.id;
        bean.status = status;
        bean.msg = msg;
        bean.ping = ping;
        bean.duration = duration;

        await R.store(bean);

        io.to(monitor.user_id).emit("heartbeat", bean.toJSON());
        Monitor.sendStats(io, monitor.id, monitor.user_id);

        response.json({
            ok: true,
        });

        if (bean.important) {
            await Monitor.sendNotification(isFirstBeat, monitor, bean);
        }

    } catch (e) {
        response.json({
            ok: false,
            msg: e.message
        });
    }
});

// Status page config, incident, monitor list
router.get("/api/status-page/:slug", cache("5 minutes"), async (request, response) => {
    allowDevAllOrigin(response);
    let slug = request.params.slug;

    // Get Status Page
    let statusPage = await R.findOne("status_page", " slug = ? ", [
        slug
    ]);

    if (!statusPage) {
        response.statusCode = 404;
        response.json({
            msg: "Not Found"
        });
        return;
    }

    try {
        // Incident
        let incident = await R.findOne("incident", " pin = 1 AND active = 1 AND status_page_id = ? ", [
            statusPage.id,
        ]);

        if (incident) {
            incident = incident.toPublicJSON();
        }

        // Public Group List
        const publicGroupList = [];
        const showTags = !!statusPage.show_tags;

        const list = await R.find("group", " public = 1 AND status_page_id = ? ORDER BY weight ", [
            statusPage.id
        ]);

        for (let groupBean of list) {
            let monitorGroup = await groupBean.toPublicJSON(showTags);
            publicGroupList.push(monitorGroup);
        }

        // Response
        response.json({
            config: await statusPage.toPublicJSON(),
            incident,
            publicGroupList
        });

    } catch (error) {
        send403(response, error.message);
    }

});

// Status Page Polling Data
// Can fetch only if published
router.get("/api/status-page/heartbeat/:slug", cache("1 minutes"), async (request, response) => {
    allowDevAllOrigin(response);

    try {
        let heartbeatList = {};
        let uptimeList = {};

        let slug = request.params.slug;
        let statusPageID = await StatusPage.slugToID(slug);

        let monitorIDList = await R.getCol(`
            SELECT monitor_group.monitor_id FROM monitor_group, \`group\`
            WHERE monitor_group.group_id = \`group\`.id
            AND public = 1
            AND \`group\`.status_page_id = ?
        `, [
            statusPageID
        ]);

        for (let monitorID of monitorIDList) {
            let list = await R.getAll(`
                    SELECT * FROM heartbeat
                    WHERE monitor_id = ?
                    ORDER BY time DESC
                    LIMIT 50
            `, [
                monitorID,
            ]);

            list = R.convertToBeans("heartbeat", list);
            heartbeatList[monitorID] = list.reverse().map(row => row.toPublicJSON());

            const type = 24;
            uptimeList[`${monitorID}_${type}`] = await Monitor.calcUptime(type, monitorID);
        }

        response.json({
            heartbeatList,
            uptimeList
        });

    } catch (error) {
        send403(response, error.message);
    }
});

<<<<<<< HEAD
router.get("/api/badge/:id/status", cache("5 minutes"), async (request, response) => {
    allowAllOrigin(response);

    const {
        label,
        upLabel = "Up",
        downLabel = "Down",
        upColor = badgeConstants.defaultUpColor,
        downColor = badgeConstants.defaultDownColor,
        style = badgeConstants.defaultStyle,
        value, // for demo purpose only
    } = request.query;

    try {
        await checkPublished();

        const requestedMonitorId = parseInt(request.params.id, 10);
        const overrideValue = value !== undefined ? parseInt(value) : undefined;

        let publicMonitor = await R.getRow(`
                SELECT monitor_group.monitor_id FROM monitor_group, \`group\`
                WHERE monitor_group.group_id = \`group\`.id
                AND monitor_group.monitor_id = ?
                AND public = 1
            `,
        [ requestedMonitorId ]
        );

        const badgeValues = { style };

        if (!publicMonitor) {
            // return a "N/A" badge in naColor (grey), if monitor is not public / not available / non exsitant

            badgeValues.message = "N/A";
            badgeValues.color = badgeConstants.naColor;
        } else {
            const heartbeat = await Monitor.getPreviousHeartbeat(requestedMonitorId);
            const state = overrideValue !== undefined ? overrideValue : heartbeat.status === 1;

            badgeValues.color = state ? upColor : downColor;
            badgeValues.message = label ?? state ? upLabel : downLabel;
        }

        // build the svg based on given values
        const svg = makeBadge(badgeValues);

        response.type("image/svg+xml");
        response.send(svg);
    } catch (error) {
        send403(response, error.message);
    }
});

router.get("/api/badge/:id/uptime/:duration?", cache("5 minutes"), async (request, response) => {
    allowAllOrigin(response);

    const {
        label,
        labelPrefix,
        labelSuffix = badgeConstants.defaultUptimeLabelSuffix,
        prefix,
        suffix = badgeConstants.defaultUptimeValueSuffix,
        color,
        labelColor,
        style = badgeConstants.defaultStyle,
        value, // for demo purpose only
    } = request.query;

    try {
        await checkPublished();

        const requestedMonitorId = parseInt(request.params.id, 10);
        // if no duration is given, set value to 24 (h)
        const requestedDuration = request.params.duration !== undefined ? parseInt(request.params.duration, 10) : 24;
        const overrideValue = value && parseFloat(value);

        let publicMonitor = await R.getRow(`
                SELECT monitor_group.monitor_id FROM monitor_group, \`group\`
                WHERE monitor_group.group_id = \`group\`.id
                AND monitor_group.monitor_id = ?
                AND public = 1
            `,
        [ requestedMonitorId ]
        );

        const badgeValues = { style };

        if (!publicMonitor) {
            // return a "N/A" badge in naColor (grey), if monitor is not public / not available / non exsitant
            badgeValues.message = "N/A";
            badgeValues.color = badgeConstants.naColor;
        } else {
            const uptime = overrideValue ?? await Monitor.calcUptime(
                requestedDuration,
                requestedMonitorId
            );

            // limit the displayed uptime percentage to four (two, when displayed as percent) decimal digits
            const cleanUptime = parseFloat(uptime.toPrecision(4));

            // use a given, custom color or calculate one based on the uptime value
            badgeValues.color = color ?? percentageToColor(uptime);
            // use a given, custom labelColor or use the default badge label color (defined by badge-maker)
            badgeValues.labelColor = labelColor ?? "";
            // build a lable string. If a custom label is given, override the default one (requestedDuration)
            badgeValues.label = filterAndJoin([ labelPrefix, label ?? requestedDuration, labelSuffix ]);
            badgeValues.message = filterAndJoin([ prefix, `${cleanUptime * 100}`, suffix ]);
        }

        // build the SVG based on given values
        const svg = makeBadge(badgeValues);

        response.type("image/svg+xml");
        response.send(svg);
    } catch (error) {
        send403(response, error.message);
    }
});

router.get("/api/badge/:id/ping/:duration?", cache("5 minutes"), async (request, response) => {
    allowAllOrigin(response);

    const {
        label,
        labelPrefix,
        labelSuffix = badgeConstants.defaultPingLabelSuffix,
        prefix,
        suffix = badgeConstants.defaultPingValueSuffix,
        color = badgeConstants.defaultPingColor,
        labelColor,
        style = badgeConstants.defaultStyle,
        value, // for demo purpose only
    } = request.query;

    try {
        await checkPublished();

        const requestedMonitorId = parseInt(request.params.id, 10);

        // Default duration is 24 (h) if not defined in queryParam, limited to 720h (30d)
        const requestedDuration = Math.min(request.params.duration ? parseInt(request.params.duration, 10) : 24, 720);
        const overrideValue = value && parseFloat(value);

        const publicAvgPing = parseInt(await R.getCell(`
                SELECT AVG(ping) FROM monitor_group, \`group\`, heartbeat
                WHERE monitor_group.group_id = \`group\`.id
                AND heartbeat.time > DATETIME('now', ? || ' hours')
                AND heartbeat.ping IS NOT NULL
                AND public = 1
                AND heartbeat.monitor_id = ?
            `,
        [ -requestedDuration, requestedMonitorId ]
        ));

        const badgeValues = { style };

        if (!publicAvgPing) {
            // return a "N/A" badge in naColor (grey), if monitor is not public / not available / non exsitant

            badgeValues.message = "N/A";
            badgeValues.color = badgeConstants.naColor;
        } else {
            const avgPing = parseInt(overrideValue ?? publicAvgPing);

            badgeValues.color = color;
            // use a given, custom labelColor or use the default badge label color (defined by badge-maker)
            badgeValues.labelColor = labelColor ?? "";
            // build a lable string. If a custom label is given, override the default one (requestedDuration)
            badgeValues.label = filterAndJoin([ labelPrefix, label ?? requestedDuration, labelSuffix ]);
            badgeValues.message = filterAndJoin([ prefix, avgPing, suffix ]);
        }

        // build the SVG based on given values
        const svg = makeBadge(badgeValues);

        response.type("image/svg+xml");
        response.send(svg);
    } catch (error) {
        send403(response, error.message);
    }
});

async function checkPublished() {
    if (! await isPublished()) {
        throw new Error("The status page is not published");
    }
}

/**
 * Default is published
 * @returns {Promise<boolean>}
 */
async function isPublished() {
    const value = await setting("statusPagePublished");
    if (value === null) {
        return true;
    }
    return value;
}

=======
/**
 * Send a 403 response
 * @param {Object} res Express response object
 * @param {string} [msg=""] Message to send
 */
>>>>>>> 63c8d24d
function send403(res, msg = "") {
    res.status(403).json({
        "status": "fail",
        "msg": msg,
    });
}

module.exports = router;<|MERGE_RESOLUTION|>--- conflicted
+++ resolved
@@ -200,7 +200,6 @@
     }
 });
 
-<<<<<<< HEAD
 router.get("/api/badge/:id/status", cache("5 minutes"), async (request, response) => {
     allowAllOrigin(response);
 
@@ -401,13 +400,11 @@
     return value;
 }
 
-=======
 /**
  * Send a 403 response
  * @param {Object} res Express response object
  * @param {string} [msg=""] Message to send
  */
->>>>>>> 63c8d24d
 function send403(res, msg = "") {
     res.status(403).json({
         "status": "fail",
