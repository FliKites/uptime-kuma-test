--- conflicted
+++ resolved
@@ -9,12 +9,10 @@
 const chardet = require("chardet");
 const fs = require("fs");
 const nodeJsUtil = require("util");
-<<<<<<< HEAD
+const mqtt = require("mqtt");
 const chroma = require("chroma-js");
 const { badgeConstants } = require("./config");
-=======
-const mqtt = require("mqtt");
->>>>>>> f8f19d8d
+
 
 // From ping-lite
 exports.WIN = /^win/.test(process.platform);
