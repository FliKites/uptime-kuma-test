const NotificationProvider = require("./notification-provider");
const axios = require("axios");

class Telegram extends NotificationProvider {

    name = "telegram";

    async send(notification, msg, monitorJSON = null, heartbeatJSON = null) {
        let okMsg = "Sent Successfully.";

        try {
<<<<<<< HEAD
            const paramsObj =
            {
                chat_id: notification.telegramChatID,
                text: msg,
                disable_notification: notification.telegramSilentNotification ?? false,
                protect_content: notification.telegramProtectContent ?? false,

            };
            // if telegramChatThread specified, then add it to paramsObj
            if (notification.telegramChatThread && notification.telegramChatThread.length > 0) {
                paramsObj.message_thread_id = notification.telegramChatThread;
            }
            await axios.get(`https://api.telegram.org/bot${notification.telegramBotToken}/sendMessage`, {
                params: paramsObj
=======
            let params = {
                chat_id: notification.telegramChatID,
                text: msg,
                disable_notification: notification.telegramSendSilently ?? false,
            };
            if (notification.telegramMessageThreadID) {
                params.message_thread_id = notification.telegramMessageThreadID;
            }

            await axios.get(`https://api.telegram.org/bot${notification.telegramBotToken}/sendMessage`, {
                params: params,
>>>>>>> b923ba72
            });
            return okMsg;

        } catch (error) {
            let msg = (error.response.data.description) ? error.response.data.description : "Error without description";
            throw new Error(msg);
        }
    }
}

module.exports = Telegram;<|MERGE_RESOLUTION|>--- conflicted
+++ resolved
@@ -9,26 +9,11 @@
         let okMsg = "Sent Successfully.";
 
         try {
-<<<<<<< HEAD
-            const paramsObj =
-            {
-                chat_id: notification.telegramChatID,
-                text: msg,
-                disable_notification: notification.telegramSilentNotification ?? false,
-                protect_content: notification.telegramProtectContent ?? false,
-
-            };
-            // if telegramChatThread specified, then add it to paramsObj
-            if (notification.telegramChatThread && notification.telegramChatThread.length > 0) {
-                paramsObj.message_thread_id = notification.telegramChatThread;
-            }
-            await axios.get(`https://api.telegram.org/bot${notification.telegramBotToken}/sendMessage`, {
-                params: paramsObj
-=======
             let params = {
                 chat_id: notification.telegramChatID,
                 text: msg,
                 disable_notification: notification.telegramSendSilently ?? false,
+                protect_content: notification.telegramProtectContent ?? false,
             };
             if (notification.telegramMessageThreadID) {
                 params.message_thread_id = notification.telegramMessageThreadID;
@@ -36,7 +21,6 @@
 
             await axios.get(`https://api.telegram.org/bot${notification.telegramBotToken}/sendMessage`, {
                 params: params,
->>>>>>> b923ba72
             });
             return okMsg;
 
