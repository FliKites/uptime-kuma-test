--- conflicted
+++ resolved
@@ -7,9 +7,6 @@
 
     async send(notification, msg, monitorJSON = null, heartbeatJSON = null) {
         let okMsg = "Sent Successfully.";
-<<<<<<< HEAD
-        var ntfyparams = {
-=======
         try {
             let headers = {};
             if (notification.ntfyusername) {
@@ -18,23 +15,18 @@
                 };
             }
             let data = {
->>>>>>> 5c4cf689
                 "topic": notification.ntfytopic,
                 "message": msg,
                 "priority": notification.ntfyPriority || 4,
                 "title": "Uptime-Kuma",
-<<<<<<< HEAD
-        };
-        if (notification.ntfyIcon) {
-        	ntfyparams.icon = notification.ntfyIcon;
-	    }
-=======
             };
+
+            if (notification.ntfyIcon) {
+                data.icon = notification.ntfyIcon;
+            }
+
             await axios.post(`${notification.ntfyserverurl}`, data, { headers: headers });
->>>>>>> 5c4cf689
 
-        try {
-            await axios.post(`${notification.ntfyserverurl}`, ntfyparams);
             return okMsg;
 
         } catch (error) {
