--- conflicted
+++ resolved
@@ -52,11 +52,8 @@
         "patch-http-monitor-method-body-and-headers.sql": true,
         "patch-2fa-invalidate-used-token.sql": true,
         "patch-notification_sent_history.sql": true,
-<<<<<<< HEAD
+        "patch-monitor-basic-auth.sql": true,
         "patch-added-mqtt-monitor.sql": true,
-=======
-        "patch-monitor-basic-auth.sql": true,
->>>>>>> f9751d0c
     }
 
     /**
