<template>
    <div>
        <div class="period-options">
            <button type="button" class="btn btn-light dropdown-toggle btn-period-toggle" data-bs-toggle="dropdown" aria-expanded="false">
                {{ chartPeriodOptions[chartPeriodHrs] }}&nbsp;
            </button>
            <ul class="dropdown-menu dropdown-menu-end">
                <li v-for="(item, key) in chartPeriodOptions" :key="key">
                    <a class="dropdown-item" :class="{ active: chartPeriodHrs == key }" href="#" @click="chartPeriodHrs = key">{{ item }}</a>
                </li>
            </ul>
        </div>
        <div class="chart-wrapper" :class="{ loading : loading}">
            <LineChart :chart-data="chartData" :options="chartOptions" />
        </div>
    </div>
</template>

<script lang="ts">
import { BarController, BarElement, Chart, Filler, LinearScale, LineController, LineElement, PointElement, TimeScale, Tooltip } from "chart.js";
import "chartjs-adapter-dayjs";
import dayjs from "dayjs";
import timezone from "dayjs/plugin/timezone";
import utc from "dayjs/plugin/utc";
import { LineChart } from "vue-chart-3";
import { useToast } from "vue-toastification";
<<<<<<< HEAD
import { DOWN, PENDING, MAINTENANCE } from "../util.ts";
=======
import { DOWN, log } from "../util.ts";
>>>>>>> 000cbeb0

dayjs.extend(utc);
dayjs.extend(timezone);
const toast = useToast();

Chart.register(LineController, BarController, LineElement, PointElement, TimeScale, BarElement, LinearScale, Tooltip, Filler);

export default {
    components: { LineChart },
    props: {
        monitorId: {
            type: Number,
            required: true,
        },
    },
    data() {
        return {

            loading: false,

            // Configurable filtering on top of the returned data
            chartPeriodHrs: 0,

            chartPeriodOptions: {
                0: this.$t("recent"),
                3: "3h",
                6: "6h",
                24: "24h",
                168: "1w",
            },

            // A heartbeatList for 3h, 6h, 24h, 1w
            // Uses the $root.heartbeatList when value is null
            heartbeatList: null
        };
    },
    computed: {
        chartOptions() {
            return {
                responsive: true,
                maintainAspectRatio: false,
                onResize: (chart) => {
                    chart.canvas.parentNode.style.position = "relative";
                    if (screen.width < 576) {
                        chart.canvas.parentNode.style.height = "275px";
                    } else if (screen.width < 768) {
                        chart.canvas.parentNode.style.height = "320px";
                    } else if (screen.width < 992) {
                        chart.canvas.parentNode.style.height = "300px";
                    } else {
                        chart.canvas.parentNode.style.height = "250px";
                    }
                },
                layout: {
                    padding: {
                        left: 10,
                        right: 30,
                        top: 30,
                        bottom: 10,
                    },
                },

                elements: {
                    point: {
                        // Hide points on chart unless mouse-over
                        radius: 0,
                        hitRadius: 100,
                    },
                },
                scales: {
                    x: {
                        type: "time",
                        time: {
                            minUnit: "minute",
                            round: "second",
                            tooltipFormat: "YYYY-MM-DD HH:mm:ss",
                            displayFormats: {
                                minute: "HH:mm",
                                hour: "MM-DD HH:mm",
                            }
                        },
                        ticks: {
                            maxRotation: 0,
                            autoSkipPadding: 30,
                        },
                        grid: {
                            color: this.$root.theme === "light" ? "rgba(0,0,0,0.1)" : "rgba(255,255,255,0.1)",
                            offset: false,
                        },
                    },
                    y: {
                        title: {
                            display: true,
                            text: this.$t("respTime"),
                        },
                        offset: false,
                        grid: {
                            color: this.$root.theme === "light" ? "rgba(0,0,0,0.1)" : "rgba(255,255,255,0.1)",
                        },
                    },
                    y1: {
                        display: false,
                        position: "right",
                        grid: {
                            drawOnChartArea: false,
                        },
                        min: 0,
                        max: 1,
                        offset: false,
                    },
                },
                bounds: "ticks",
                plugins: {
                    tooltip: {
                        mode: "nearest",
                        intersect: false,
                        padding: 10,
                        backgroundColor: this.$root.theme === "light" ? "rgba(212,232,222,1.0)" : "rgba(32,42,38,1.0)",
                        bodyColor: this.$root.theme === "light" ? "rgba(12,12,18,1.0)" : "rgba(220,220,220,1.0)",
                        titleColor: this.$root.theme === "light" ? "rgba(12,12,18,1.0)" : "rgba(220,220,220,1.0)",
                        filter: function (tooltipItem) {
                            return tooltipItem.datasetIndex === 0;  // Hide tooltip on Bar Chart
                        },
                        callbacks: {
                            label: (context) => {
                                return ` ${new Intl.NumberFormat().format(context.parsed.y)} ms`;
                            },
                        }
                    },
                    legend: {
                        display: false,
                    },
                },
            };
        },
        chartData() {
            let pingData = [];  // Ping Data for Line Chart, y-axis contains ping time
            let downData = [];  // Down Data for Bar Chart, y-axis is 1 if target is down (red color), under maintenance (blue color) or pending (orange color), 0 if target is up
            let colorData = []; // Color Data for Bar Chart

            let heartbeatList = this.heartbeatList ||
             (this.monitorId in this.$root.heartbeatList && this.$root.heartbeatList[this.monitorId]) ||
             [];

            heartbeatList
                .filter(
                    // Filtering as data gets appended
                    // not the most efficient, but works for now
                    (beat) => dayjs.utc(beat.time).tz(this.$root.timezone).isAfter(
                        dayjs().subtract(Math.max(this.chartPeriodHrs, 6), "hours")
                    )
                )
                .map((beat) => {
                    const x = this.$root.datetime(beat.time);
                    pingData.push({
                        x,
                        y: beat.ping,
                    });
                    downData.push({
                        x,
                        y: (beat.status === DOWN || beat.status === MAINTENANCE || beat.status === PENDING) ? 1 : 0,
                    });
                    colorData.push((beat.status === MAINTENANCE) ? "rgba(23,71,245,0.41)" : ((beat.status === PENDING) ? "rgba(245,182,23,0.41)" : "#DC354568"));
                });

            return {
                datasets: [
                    {
                        // Line Chart
                        data: pingData,
                        fill: "origin",
                        tension: 0.2,
                        borderColor: "#5CDD8B",
                        backgroundColor: "#5CDD8B38",
                        yAxisID: "y",
                    },
                    {
                        // Bar Chart
                        type: "bar",
                        data: downData,
                        borderColor: "#00000000",
                        backgroundColor: colorData,
                        yAxisID: "y1",
                        barThickness: "flex",
                        barPercentage: 1,
                        categoryPercentage: 1,
                    },
                ],
            };
        },
    },
    watch: {
        // Update chart data when the selected chart period changes
        chartPeriodHrs: function (newPeriod) {

            // eslint-disable-next-line eqeqeq
            if (newPeriod == "0") {
                this.heartbeatList = null;
                this.$root.storage().removeItem(`chart-period-${this.monitorId}`);
            } else {
                this.loading = true;

                this.$root.getMonitorBeats(this.monitorId, newPeriod, (res) => {
                    if (!res.ok) {
                        toast.error(res.msg);
                    } else {
                        this.heartbeatList = res.data;
                        this.$root.storage()[`chart-period-${this.monitorId}`] = newPeriod;
                    }
                    this.loading = false;
                });
            }
        }
    },
    created() {
        // Setup Watcher on the root heartbeatList,
        // And mirror latest change to this.heartbeatList
        this.$watch(() => this.$root.heartbeatList[this.monitorId],
            (heartbeatList) => {

                log.debug("ping_chart", `this.chartPeriodHrs type ${typeof this.chartPeriodHrs}, value: ${this.chartPeriodHrs}`);

                // eslint-disable-next-line eqeqeq
                if (this.chartPeriodHrs != "0") {
                    const newBeat = heartbeatList.at(-1);
                    if (newBeat && dayjs.utc(newBeat.time) > dayjs.utc(this.heartbeatList.at(-1)?.time)) {
                        this.heartbeatList.push(heartbeatList.at(-1));
                    }
                }
            },
            { deep: true }
        );

        // Load chart period from storage if saved
        let period = this.$root.storage()[`chart-period-${this.monitorId}`];
        if (period != null) {
            this.chartPeriodHrs = Math.min(period, 6);
        }
    }
};
</script>

<style lang="scss" scoped>
@import "../assets/vars.scss";

.form-select {
    width: unset;
    display: inline-flex;
}

.period-options {
    padding: 0.1em 1em;
    margin-bottom: -1.2em;
    float: right;
    position: relative;
    z-index: 10;

    .dropdown-menu {
        padding: 0;
        min-width: 50px;
        font-size: 0.9em;

        .dark & {
            background: $dark-bg;
        }

        .dropdown-item {
            border-radius: 0.3rem;
            padding: 2px 16px 4px;

            .dark & {
                background: $dark-bg;
            }

            .dark &:hover {
                background: $dark-font-color;
                color: $dark-font-color2;
            }
        }

        .dark & .dropdown-item.active {
            background: $primary;
            color: $dark-font-color2;
        }
    }

    .btn-period-toggle {
        padding: 2px 15px;
        background: transparent;
        border: 0;
        color: $link-color;
        opacity: 0.7;
        font-size: 0.9em;

        &::after {
            vertical-align: 0.155em;
        }

        .dark & {
            color: $dark-font-color;
        }
    }
}

.chart-wrapper {
    margin-bottom: 0.5em;

    &.loading {
        filter: blur(10px);
    }
}
</style><|MERGE_RESOLUTION|>--- conflicted
+++ resolved
@@ -24,11 +24,7 @@
 import utc from "dayjs/plugin/utc";
 import { LineChart } from "vue-chart-3";
 import { useToast } from "vue-toastification";
-<<<<<<< HEAD
-import { DOWN, PENDING, MAINTENANCE } from "../util.ts";
-=======
-import { DOWN, log } from "../util.ts";
->>>>>>> 000cbeb0
+import { DOWN, PENDING, MAINTENANCE, log } from "../util.ts";
 
 dayjs.extend(utc);
 dayjs.extend(timezone);
