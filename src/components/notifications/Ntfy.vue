--- conflicted
+++ resolved
@@ -15,12 +15,6 @@
         <label for="ntfy-priority" class="form-label">{{ $t("Priority") }}</label>
         <input id="ntfy-priority" v-model="$parent.notification.ntfyPriority" type="number" class="form-control" required min="1" max="5" step="1">
     </div>
-<<<<<<< HEAD
-
-    <div class="mb-3">
-        <label for="ntfy-icon" class="form-label">{{ $t("IconUrl") }}</label>
-        <input id="ntfy-icon" v-model="$parent.notification.ntfyIcon" type="text" class="form-control">
-=======
     <div class="mb-3">
         <label for="ntfy-username" class="form-label">{{ $t("Username") }} ({{ $t("Optional") }})</label>
         <div class="input-group mb-3">
@@ -32,7 +26,10 @@
         <div class="input-group mb-3">
             <HiddenInput id="ntfy-password" v-model="$parent.notification.ntfypassword" autocomplete="new-password"></HiddenInput>
         </div>
->>>>>>> 5c4cf689
+    </div>
+    <div class="mb-3">
+        <label for="ntfy-icon" class="form-label">{{ $t("IconUrl") }}</label>
+        <input id="ntfy-icon" v-model="$parent.notification.ntfyIcon" type="text" class="form-control">
     </div>
 </template>
 
