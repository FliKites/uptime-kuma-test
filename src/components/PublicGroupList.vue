--- conflicted
+++ resolved
@@ -41,11 +41,7 @@
                                             <Uptime :monitor="monitor.element" type="24" :pill="true" />
                                             {{ monitor.element.name }}
                                         </div>
-<<<<<<< HEAD
-                                        <div v-if="monitor.element.tags.length" class="tags">
-=======
-                                        <div v-if="showTags" class="tags">
->>>>>>> 8077744c
+                                        <div v-if="showTags && monitor.element.tags.length > 0" class="tags">
                                             <Tag v-for="tag in monitor.element.tags" :key="tag" :item="tag" :size="'sm'" />
                                         </div>
                                     </div>
