--- conflicted
+++ resolved
@@ -54,13 +54,11 @@
                                         <option value="postgres">
                                             PostgreSQL
                                         </option>
-<<<<<<< HEAD
+                                        <option value="mysql">
+                                            MySQL/MariaDB
+                                        </option>
                                         <option value="mongodb">
                                             MongoDB
-=======
-                                        <option value="mysql">
-                                            MySQL/MariaDB
->>>>>>> 6437ef19
                                         </option>
                                         <option value="radius">
                                             Radius
@@ -275,7 +273,13 @@
                                     <textarea id="sqlQuery" v-model="monitor.databaseQuery" class="form-control" placeholder="Example: select getdate()"></textarea>
                                 </div>
                             </template>
-<<<<<<< HEAD
+                            <!-- Redis -->
+                            <template v-if="monitor.type === 'redis'">
+                                <div class="my-3">
+                                    <label for="redisConnectionString" class="form-label">{{ $t("Connection String") }}</label>
+                                    <input id="redisConnectionString" v-model="monitor.databaseConnectionString" type="text" class="form-control" placeholder="redis://user:password@host:port">
+                                </div>
+                            </template>
 
                             <!-- MongoDB -->
                             <template v-if="monitor.type === 'mongodb'">
@@ -288,15 +292,6 @@
                                 </div>
                             </template>
 
-=======
-                            <!-- Redis -->
-                            <template v-if="monitor.type === 'redis'">
-                                <div class="my-3">
-                                    <label for="redisConnectionString" class="form-label">{{ $t("Connection String") }}</label>
-                                    <input id="redisConnectionString" v-model="monitor.databaseConnectionString" type="text" class="form-control" placeholder="redis://user:password@host:port">
-                                </div>
-                            </template>
->>>>>>> 6437ef19
                             <!-- Interval -->
                             <div class="my-3">
                                 <label for="interval" class="form-label">{{ $t("Heartbeat Interval") }} ({{ $t("checkEverySecond", [ monitor.interval ]) }})</label>
