import { io } from "socket.io-client";
import { useToast } from "vue-toastification";
const toast = useToast()

let socket;

export default {

    data() {
        return {
            info: { },
            socket: {
                token: null,
                firstConnect: true,
                connected: false,
                connectCount: 0,
            },
            remember: (localStorage.remember !== "0"),
            allowLoginDialog: false,        // Allowed to show login dialog, but "loggedIn" have to be true too. This exists because prevent the login dialog show 0.1s in first before the socket server auth-ed.
            loggedIn: false,
            monitorList: { },
            heartbeatList: { },
            importantHeartbeatList: { },
            avgPingList: { },
            uptimeList: { },
            certInfoList: {},
            notificationList: [],
            connectionErrorMsg: "Cannot connect to the socket server. Reconnecting...",
        }
    },

    created() {
        window.addEventListener("resize", this.onResize);

        let wsHost;
        const env = process.env.NODE_ENV || "production";
        if (env === "development" || localStorage.dev === "dev") {
            wsHost = ":3001"
        } else {
            wsHost = ""
        }

        socket = io(wsHost, {
            transports: ["websocket"],
        });

        socket.on("info", (info) => {
            this.info = info;
        });

        socket.on("setup", (monitorID, data) => {
            this.$router.push("/setup")
        });

        socket.on("autoLogin", (monitorID, data) => {
            this.loggedIn = true;
            this.storage().token = "autoLogin";
            this.allowLoginDialog = false;
        });

        socket.on("monitorList", (data) => {
            // Add Helper function
            Object.entries(data).forEach(([monitorID, monitor]) => {
                monitor.getUrl = () => {
                    try {
                        return new URL(monitor.url);
                    } catch (_) {
                        return null;
                    }
                };
            });
            this.monitorList = data;
        });

        socket.on("notificationList", (data) => {
            this.notificationList = data;
        });

        socket.on("heartbeat", (data) => {
            if (! (data.monitorID in this.heartbeatList)) {
                this.heartbeatList[data.monitorID] = [];
            }

            this.heartbeatList[data.monitorID].push(data)

            // Add to important list if it is important
            // Also toast
            if (data.important) {

                if (data.status === 0) {
                    toast.error(`[${this.monitorList[data.monitorID].name}] [DOWN] ${data.msg}`, {
                        timeout: false,
                    });
                } else if (data.status === 1) {
                    toast.success(`[${this.monitorList[data.monitorID].name}] [Up] ${data.msg}`, {
                        timeout: 20000,
                    });
                } else {
                    toast(`[${this.monitorList[data.monitorID].name}] ${data.msg}`);
                }

                if (! (data.monitorID in this.importantHeartbeatList)) {
                    this.importantHeartbeatList[data.monitorID] = [];
                }

                this.importantHeartbeatList[data.monitorID].unshift(data)
            }
        });

        socket.on("heartbeatList", (monitorID, data, overwrite = false) => {
            if (! (monitorID in this.heartbeatList) || overwrite) {
                this.heartbeatList[monitorID] = data;
            } else {
                this.heartbeatList[monitorID] = data.concat(this.heartbeatList[monitorID])
            }
        });

        socket.on("avgPing", (monitorID, data) => {
            this.avgPingList[monitorID] = data
        });

        socket.on("uptime", (monitorID, type, data) => {
            this.uptimeList[`${monitorID}_${type}`] = data
        });

        socket.on("certInfo", (monitorID, data) => {
            this.certInfoList[monitorID] = JSON.parse(data)
        });

        socket.on("importantHeartbeatList", (monitorID, data, overwrite) => {
            if (! (monitorID in this.importantHeartbeatList) || overwrite) {
                this.importantHeartbeatList[monitorID] = data;
            } else {
                this.importantHeartbeatList[monitorID] = data.concat(this.importantHeartbeatList[monitorID])
            }
        });

        socket.on("connect_error", (err) => {
            console.error(`Failed to connect to the backend. Socket.io connect_error: ${err.message}`);
            this.connectionErrorMsg = `Cannot connect to the socket server. [${err}] Reconnecting...`;
            this.socket.connected = false;
            this.socket.firstConnect = false;
        });

        socket.on("disconnect", () => {
            console.log("disconnect")
            this.connectionErrorMsg = "Lost connection to the socket server. Reconnecting...";
            this.socket.connected = false;
        });

        socket.on("connect", () => {
            console.log("connect")
            this.socket.connectCount++;
            this.socket.connected = true;

            // Reset Heartbeat list if it is re-connect
            if (this.socket.connectCount >= 2) {
                this.clearData()
            }

            let token = this.storage().token;

            if (token) {
                if (token !== "autoLogin") {
                    this.loginByToken(token)
                } else {

                    // Timeout if it is not actually auto login
                    setTimeout(() => {
                        if (! this.loggedIn) {
                            this.allowLoginDialog = true;
                            this.$root.storage().removeItem("token");
                        }
                    }, 5000);

                }
            } else {
                this.allowLoginDialog = true;
            }

            this.socket.firstConnect = false;
        });

    },

    methods: {

        storage() {
            return (this.remember) ? localStorage : sessionStorage;
        },

        getSocket() {
            return socket;
        },

        toastRes(res) {
            if (res.ok) {
                toast.success(res.msg);
            } else {
                toast.error(res.msg);
            }
        },

        login(username, password, callback) {
            socket.emit("login", {
                username,
                password,
            }, (res) => {

                if (res.ok) {
                    this.storage().token = res.token;
                    this.socket.token = res.token;
                    this.loggedIn = true;

                    // Trigger Chrome Save Password
                    history.pushState({}, "")
                }

                callback(res)
            })
        },

        loginByToken(token) {
            socket.emit("loginByToken", token, (res) => {
                this.allowLoginDialog = true;

                if (! res.ok) {
                    this.logout()
                } else {
                    this.loggedIn = true;
                }
            })
        },

        logout() {
            this.storage().removeItem("token");
            this.socket.token = null;
            this.loggedIn = false;

            this.clearData()
        },

        add(monitor, callback) {
            socket.emit("add", monitor, callback)
        },

        deleteMonitor(monitorID, callback) {
            socket.emit("deleteMonitor", monitorID, callback)
        },

        clearData() {
            console.log("reset heartbeat list")
            this.heartbeatList = {}
            this.importantHeartbeatList = {}
        },

<<<<<<< HEAD
        uploadBackup(uploadedJSON, callback) {
            socket.emit("uploadBackup", uploadedJSON, callback)
=======
        clearEvents(monitorID, callback) {
            socket.emit("clearEvents", monitorID, callback)
        },

        clearHeartbeats(monitorID, callback) {
            socket.emit("clearHeartbeats", monitorID, callback)
        },

        clearStatistics(callback) {
            socket.emit("clearStatistics", callback)
>>>>>>> f842fb40
        },
    },

    computed: {

        lastHeartbeatList() {
            let result = {}

            for (let monitorID in this.heartbeatList) {
                let index = this.heartbeatList[monitorID].length - 1;
                result[monitorID] = this.heartbeatList[monitorID][index];
            }

            return result;
        },

        statusList() {
            let result = {}

            let unknown = {
                text: "Unknown",
                color: "secondary",
            }

            for (let monitorID in this.lastHeartbeatList) {
                let lastHeartBeat = this.lastHeartbeatList[monitorID]

                if (! lastHeartBeat) {
                    result[monitorID] = unknown;
                } else if (lastHeartBeat.status === 1) {
                    result[monitorID] = {
                        text: "Up",
                        color: "primary",
                    };
                } else if (lastHeartBeat.status === 0) {
                    result[monitorID] = {
                        text: "Down",
                        color: "danger",
                    };
                } else if (lastHeartBeat.status === 2) {
                    result[monitorID] = {
                        text: "Pending",
                        color: "warning",
                    };
                } else {
                    result[monitorID] = unknown;
                }
            }

            return result;
        },
    },

    watch: {

        // Reload the SPA if the server version is changed.
        "info.version"(to, from) {
            if (from && from !== to) {
                window.location.reload()
            }
        },

        remember() {
            localStorage.remember = (this.remember) ? "1" : "0"
        },

    },

}<|MERGE_RESOLUTION|>--- conflicted
+++ resolved
@@ -254,10 +254,10 @@
             this.importantHeartbeatList = {}
         },
 
-<<<<<<< HEAD
         uploadBackup(uploadedJSON, callback) {
             socket.emit("uploadBackup", uploadedJSON, callback)
-=======
+        },
+
         clearEvents(monitorID, callback) {
             socket.emit("clearEvents", monitorID, callback)
         },
@@ -268,7 +268,6 @@
 
         clearStatistics(callback) {
             socket.emit("clearStatistics", callback)
->>>>>>> f842fb40
         },
     },
 
