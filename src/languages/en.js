--- conflicted
+++ resolved
@@ -20,15 +20,12 @@
     clearEventsMsg: "Are you sure want to delete all events for this monitor?",
     clearHeartbeatsMsg: "Are you sure want to delete all heartbeats for this monitor?",
     confirmClearStatisticsMsg: "Are you sure want to delete ALL statistics?",
-<<<<<<< HEAD
     importHandleDescription: "Choose 'Skip existing' if you want to skip every monitor or notification with the same name. 'Overwrite' will delete every existing monitor and notification.",
     confirmImportMsg: "Are you sure to import the backup? Please make sure you've selected the right import option.",
-=======
     twoFAVerifyLabel: "Please type in your token to verify that 2FA is working",
     tokenValidSettingsMsg: "Token is valid! You can now save the 2FA settings.",
     confirmEnableTwoFAMsg: "Are you sure you want to enable 2FA?",
     confirmDisableTwoFAMsg: "Are you sure you want to disable 2FA?",
->>>>>>> 2d7767c9
     Settings: "Settings",
     Dashboard: "Dashboard",
     "New Update": "New Update",
@@ -137,13 +134,11 @@
     backupDescription3: "Sensitive data such as notification tokens is included in the export file, please keep it carefully.",
     alertNoFile: "Please select a file to import.",
     alertWrongFileType: "Please select a JSON file.",
-<<<<<<< HEAD
     "Clear all statistics": "Clear all Statistics",
     "Skip existing": "Skip existing",
     "Overwrite": "Overwrite",
     "Import Options": "Import Options",
     "Keep both": "Keep both",
-=======
     "Verify Token": "Verify Token",
     "Setup 2FA": "Setup 2FA",
     "Enable 2FA": "Enable 2FA",
@@ -155,5 +150,4 @@
     Token: "Token",
     "Show URI": "Show URI",
     "Clear all statistics": "Clear all Statistics"
->>>>>>> 2d7767c9
 }